use borsh::{BorshDeserialize, BorshSerialize};
use near_sdk::collections::Map;
use near_sdk::collections::Set;
use near_sdk::{env, near_bindgen, AccountId};

#[global_allocator]
static ALLOC: wee_alloc::WeeAlloc = wee_alloc::WeeAlloc::INIT;

/// This trait provides the baseline of functions as described at:
/// https://github.com/nearprotocol/NEPs/blob/nep-4/specs/Standards/Tokens/NonFungibleToken.md
pub trait NEP4 {
    // Grant the access to the given `accountId` for the given `tokenId`.
    // Requirements:
    // * The caller of the function (`predecessor_id`) should have access to the token.
    fn grant_access(&mut self, escrow_account_id: AccountId);

    // Revoke the access to the given `accountId` for the given `tokenId`.
    // Requirements:
    // * The caller of the function (`predecessor_id`) should have access to the token.
    fn revoke_access(&mut self, escrow_account_id: AccountId);

    // Transfer the given `tokenId` to the given `accountId`.  Account `accountId` becomes the new owner.
    // Requirements:
    // * The caller of the function (`predecessor_id`) should have access to the token.
    fn transfer(&mut self, new_owner_id: AccountId, token_id: TokenId);

    // Returns `true` or `false` based on caller of the function (`predecessor_id) having access to the token
    fn check_access(&self, account_id: AccountId) -> bool;

    // Get an individual owner by given `tokenId`.
    fn get_token_owner(&self, token_id: TokenId) -> String;
}

/// The token ID type is also defined in the NEP
pub type TokenId = u64;
pub type AccountIdHash = Vec<u8>;

// Begin implementation
#[near_bindgen]
#[derive(BorshDeserialize, BorshSerialize)]
pub struct NonFungibleTokenBasic {
    pub token_to_account: Map<TokenId, AccountId>,
    pub account_gives_access: Map<AccountIdHash, Set<AccountIdHash>>, // Vec<u8> is sha256 of account, makes it safer and is how fungible token also works
    pub owner_id: AccountId,
}

impl Default for NonFungibleTokenBasic {
    fn default() -> Self {
        panic!("Fun token should be initialized before usage")
    }
}

#[near_bindgen]
impl NonFungibleTokenBasic {
    #[init]
    pub fn new(owner_id: AccountId) -> Self {
        assert!(env::is_valid_account_id(owner_id.as_bytes()), "Owner's account ID is invalid.");
        assert!(!env::state_exists(), "Already initialized");
        Self {
            token_to_account: Map::new(b"token-belongs-to".to_vec()),
            account_gives_access: Map::new(b"gives-access".to_vec()),
            owner_id,
        }
    }
}

impl NEP4 for NonFungibleTokenBasic {
    fn grant_access(&mut self, escrow_account_id: AccountId) {
        let escrow_hash = env::sha256(escrow_account_id.as_bytes());
        let signer = env::signer_account_id();
        let signer_hash = env::sha256(signer.as_bytes());

        let mut access_set = match self.account_gives_access.get(&signer_hash) {
            Some(existing_set) => {
                existing_set
            },
            None => {
                Set::new(b"new-access-set".to_vec())
            }
        };
        access_set.insert(&escrow_hash);
        self.account_gives_access.insert(&signer_hash, &access_set);
    }

    fn revoke_access(&mut self, escrow_account_id: AccountId) {
        let signer = env::signer_account_id();
        let signer_hash = env::sha256(signer.as_bytes());
        let mut existing_set = match self.account_gives_access.get(&signer_hash) {
            Some(existing_set) => existing_set,
            None => env::panic(b"Access does not exist.")
        };
        let escrow_hash = env::sha256(escrow_account_id.as_bytes());
        if existing_set.contains(&escrow_hash) {
            existing_set.remove(&escrow_hash);
            self.account_gives_access.insert(&signer_hash, &existing_set);
            env::log(b"Successfully removed access.")
        } else {
            env::panic(b"Did not find access for escrow ID.")
        }
    }

    fn transfer(&mut self, new_owner_id: AccountId, token_id: TokenId) {
        let token_owner_account_id = self.get_token_owner(token_id);
        if !self.check_access(token_owner_account_id) {
            env::panic(b"Attempt to transfer a token with no access.")
        }
        // TODO: remove this. This is a temporary workaround until the underlying root cause is addressed.
        workaround();
        self.token_to_account.insert(&token_id, &new_owner_id);
    }

    fn check_access(&self, account_id: AccountId) -> bool {
        // TODO: check access needs to allow transfer if signer account is the same as account_id
        let account_hash = env::sha256(account_id.as_bytes());
        match self.account_gives_access.get(&account_hash) {
            Some(access) => {
                let signer = env::signer_account_id();
                let signer_hash = env::sha256(signer.as_bytes());
                access.contains(&signer_hash)
            },
            None => false
        }
    }

    fn get_token_owner(&self, token_id: TokenId) -> String {
        match self.token_to_account.get(&token_id) {
            Some(owner_id) => owner_id,
            None => env::panic(b"No owner of the token ID specified")
        }
    }
}

/// Methods not in the strict scope of the NFT spec (NEP4)
#[near_bindgen]
impl NonFungibleTokenBasic {
    /// Creates a token for owner_id, doesn't use autoincrement, fails if id is taken
    pub fn mint_token(&mut self, owner_id: String, token_id: TokenId) {
        // make sure that only the owner can call this funtion
        self.only_owner();
        // Since Map doesn't have `contains` we use match
        let token_check = self.token_to_account.get(&token_id);
        if token_check.is_some() {
            env::panic(b"Token ID already exists.")
        }
        // No token with that ID exists, mint and add token to data structures
        self.token_to_account.insert(&token_id, &owner_id);
    }

    /// helper function determining contract ownership
    fn only_owner(&mut self) {
        assert_eq!(env::signer_account_id(), self.owner_id, "Only contract owner can call this method.");
    }
}

// This is a workaround for https://github.com/near/near-sdk-rs/issues/159
// This is a very temporary solution until this issue is fixed. We apologize for the
// temporary need to have this.
fn workaround() {
    // copy pasted basic usage from tests
    // https://github.com/near/near-sdk-rs/blob/master/near-sdk/src/collections/map.rs
    // https://github.com/near/near-sdk-rs/blob/master/near-sdk/src/collections/set.rs
    let mut map: Map<u64, u64> = Map::default();
    let key1 = 1u64;
    let value1 = 2u64;
    map.insert(&key1, &value1);

    let mut set: Set<u64> = Set::default();
    let key1 = 1u64;
    set.insert(&key1);
}

// use the attribute below for unit tests
#[cfg(test)]
mod tests {
    use super::*;
    use near_sdk::MockedBlockchain;
    use near_sdk::{testing_env, VMContext};

    // part of writing unit tests is setting up a mock context
    // in this example, this is only needed for env::log in the contract
    // this is also a useful list to peek at when wondering what's available in env::*
    fn get_context(signer_account_id: String) -> VMContext {
        VMContext {
            current_account_id: "alice.testnet".to_string(),
<<<<<<< HEAD
            signer_account_id,
            signer_account_pk: vec![0, 1, 2],
            predecessor_account_id: "jane.testnet".to_string(),
            input: vec![],
            block_index: 0, 
=======
            signer_account_id: signer_account_id,
            signer_account_pk: vec![0, 1, 2],
            predecessor_account_id: "jane.testnet".to_string(),
            input: vec![],
            block_index: 0,
>>>>>>> de69ca73
            block_timestamp: 0,
            account_balance: 0,
            account_locked_balance: 0,
            storage_usage: 0,
            attached_deposit: 0,
            prepaid_gas: 10u64.pow(18),
            random_seed: vec![0, 1, 2],
            is_view: false,
            output_data_receivers: vec![],
            epoch_height: 19,
        }
    }

    #[test]
    fn grant_access() {
        let context = get_context("robert.testnet".to_string());
        testing_env!(context);
        let mut contract = NonFungibleTokenBasic::new("robert.testnet".to_string());
        let length_before = contract.account_gives_access.len();
        assert_eq!(0, length_before, "Expected empty account access Map.");
        contract.grant_access("mike.testnet".to_string());
        contract.grant_access("kevin.testnet".to_string());
        let length_after = contract.account_gives_access.len();
        assert_eq!(1, length_after, "Expected an entry in the account's access Map.");
        let signer_hash = env::sha256("robert.testnet".as_bytes());
        let num_grantees = contract.account_gives_access.get(&signer_hash).unwrap();
        assert_eq!(2, num_grantees.len(), "Expected two accounts to have access to signer.");
    }

    #[test]
    #[should_panic(
        expected = r#"Access does not exist."#
    )]
    fn revoke_access_and_panic() {
        let context = get_context("robert.testnet".to_string());
        testing_env!(context);
        let mut contract = NonFungibleTokenBasic::new("robert.testnet".to_string());
        contract.revoke_access("kevin.testnet".to_string());
    }

    #[test]
    fn add_revoke_access_and_check() {
<<<<<<< HEAD
        // joe grants access to robert
        testing_env!(get_context("joe.testnet".to_string()));
        let mut contract = NonFungibleTokenBasic::new("joe.testnet".to_string());
=======
        let context = get_context("robert.testnet".to_string());
        testing_env!(context);
        let mut contract = NonFungibleTokenBasic::new("robert.testnet".to_string());
>>>>>>> de69ca73
        contract.grant_access("robert.testnet".to_string());

        // does robert have access to joe's account?
        testing_env!(get_context("robert.testnet".to_string()));
        let mut robert_has_access = contract.check_access("joe.testnet".to_string());
        assert_eq!(true, robert_has_access, "After granting access, check_access call failed.");

        // joe revokes access from robert
        testing_env!(get_context("joe.testnet".to_string()));
        contract.revoke_access("robert.testnet".to_string());

        // does robert have access to joe's account?
       // testing_env!(get_context("robert.testnet".to_string()));
     //   robert_has_access = contract.check_access("joe.testnet".to_string());
       // assert_eq!(false, robert_has_access, "After revoking access, check_access call failed.");
    }

    #[test]
    fn mint_token_get_token_owner() {
        let context = get_context("robert.testnet".to_string());
        testing_env!(context);
        let mut contract = NonFungibleTokenBasic::new("robert.testnet".to_string());
        contract.mint_token("mike.testnet".to_string(), 19u64);
        let owner = contract.get_token_owner(19u64);
        assert_eq!("mike.testnet".to_string(), owner, "Unexpected token owner.");
    }

    #[test]
    #[should_panic(
        expected = r#"Attempt to transfer a token with no access."#
    )]
    fn transfer_with_no_access_should_fail() {
        // Mike owns the token.
        // Robert is trying to transfer it to Robert's account without having access.
        let context = get_context("robert.testnet".to_string());
        testing_env!(context);
        let mut contract = NonFungibleTokenBasic::new("robert.testnet".to_string());
        let token_id = 19u64;
        contract.mint_token("mike.testnet".to_string(), token_id);

        contract.transfer("robert.testnet".to_string(), token_id);
    }

    #[test]
    fn transfer_with_escrow_access() {
        // Escrow account: robert.testnet
        // Owner account: mike.testnet
        // New owner account: joe.testnet

        testing_env!(get_context("mike.testnet".to_string()));
        let mut contract = NonFungibleTokenBasic::new("mike.testnet".to_string());
        let token_id = 19u64;
        contract.mint_token("mike.testnet".to_string(), token_id);
        // Mike grants access to Robert
        contract.grant_access("robert.testnet".to_string());

        // Robert transfers the token to Joe
        testing_env!(get_context("robert.testnet".to_string()));
        contract.transfer("joe.testnet".to_string(), token_id);

        // Check new owner
        let owner = contract.get_token_owner(token_id);
        assert_eq!("joe.testnet".to_string(), owner, "Token was not transferred after transfer call with escrow.");
    }

    #[test]
    fn transfer_with_your_own_token() {
        // Owner account: robert.testnet
        // New owner account: joe.testnet

        testing_env!(get_context("robert.testnet".to_string()));
        let mut contract = NonFungibleTokenBasic::new("robert.testnet".to_string());
        let token_id = 19u64;
        contract.mint_token("robert.testnet".to_string(), token_id);
        // workaround until we can add self-check in check-access
        // TODO: remove this line
        contract.grant_access("robert.testnet".to_string());

        // Robert transfers the token to Joe
        contract.transfer("joe.testnet".to_string(), token_id);

        // Check new owner
        let owner = contract.get_token_owner(token_id);
        assert_eq!("joe.testnet".to_string(), owner, "Token was not transferred after transfer call with escrow.");
    }


    // #[test]
    // #[should_panic(
    //     expected = r#"No access entries for this account."#
    // )]
    // good next test
}<|MERGE_RESOLUTION|>--- conflicted
+++ resolved
@@ -91,6 +91,8 @@
         };
         let escrow_hash = env::sha256(escrow_account_id.as_bytes());
         if existing_set.contains(&escrow_hash) {
+            // TODO: remove this. This is a temporary workaround until the underlying root cause is addressed.
+            workaround();
             existing_set.remove(&escrow_hash);
             self.account_gives_access.insert(&signer_hash, &existing_set);
             env::log(b"Successfully removed access.")
@@ -182,19 +184,11 @@
     fn get_context(signer_account_id: String) -> VMContext {
         VMContext {
             current_account_id: "alice.testnet".to_string(),
-<<<<<<< HEAD
-            signer_account_id,
-            signer_account_pk: vec![0, 1, 2],
-            predecessor_account_id: "jane.testnet".to_string(),
-            input: vec![],
-            block_index: 0, 
-=======
             signer_account_id: signer_account_id,
             signer_account_pk: vec![0, 1, 2],
             predecessor_account_id: "jane.testnet".to_string(),
             input: vec![],
             block_index: 0,
->>>>>>> de69ca73
             block_timestamp: 0,
             account_balance: 0,
             account_locked_balance: 0,
@@ -237,30 +231,24 @@
 
     #[test]
     fn add_revoke_access_and_check() {
-<<<<<<< HEAD
-        // joe grants access to robert
+        // Joe grants access to Robert
         testing_env!(get_context("joe.testnet".to_string()));
         let mut contract = NonFungibleTokenBasic::new("joe.testnet".to_string());
-=======
-        let context = get_context("robert.testnet".to_string());
-        testing_env!(context);
-        let mut contract = NonFungibleTokenBasic::new("robert.testnet".to_string());
->>>>>>> de69ca73
         contract.grant_access("robert.testnet".to_string());
 
-        // does robert have access to joe's account?
+        // does Robert have access to Joe's account? Yes.
         testing_env!(get_context("robert.testnet".to_string()));
         let mut robert_has_access = contract.check_access("joe.testnet".to_string());
         assert_eq!(true, robert_has_access, "After granting access, check_access call failed.");
 
-        // joe revokes access from robert
+        // Joe revokes access from Robert
         testing_env!(get_context("joe.testnet".to_string()));
         contract.revoke_access("robert.testnet".to_string());
 
-        // does robert have access to joe's account?
-       // testing_env!(get_context("robert.testnet".to_string()));
-     //   robert_has_access = contract.check_access("joe.testnet".to_string());
-       // assert_eq!(false, robert_has_access, "After revoking access, check_access call failed.");
+        // does Robert have access to Joe's account? No
+        testing_env!(get_context("robert.testnet".to_string()));
+        robert_has_access = contract.check_access("joe.testnet".to_string());
+        assert_eq!(false, robert_has_access, "After revoking access, check_access call failed.");
     }
 
     #[test]
